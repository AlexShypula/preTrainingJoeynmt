--- conflicted
+++ resolved
@@ -1,13 +1,12 @@
 # coding: utf-8
-<<<<<<< HEAD
+
 import torch
 import torch.nn as nn
 from torch.nn.utils.rnn import pack_padded_sequence, pad_packed_sequence
 from joeynmt.helpers import freeze_params, clones
 from joeynmt.transformer import SublayerConnection, MultiHeadedAttention, \
     PositionwiseFeedForward, PositionalEncoding
-=======
->>>>>>> 998acf4b
+
 
 """
 Various encoders
@@ -153,7 +152,6 @@
 
     @property
     def __repr__(self):
-<<<<<<< HEAD
         return "%s(%r)" % (self.__class__.__name__, self.rnn)
 
 
@@ -222,6 +220,3 @@
         """
         x = self.sublayer[0](x, lambda x: self.self_attn(x, x, x, mask))
         return self.sublayer[1](x, self.feed_forward)
-=======
-        return "%s(%r)" % (self.__class__.__name__, self.rnn)
->>>>>>> 998acf4b
